--- conflicted
+++ resolved
@@ -40,7 +40,6 @@
     const { cardNumber, pin, atmId, transactionId, expiryDate } = req.body;
 
     transactionLogger.info("Authentication request received", {
-<<<<<<< HEAD
         transactionId,
         cardNumber,
         expiryDate,
@@ -79,69 +78,30 @@
             atmLocation: result.data?.atm.location,
             atmCurrency: result.data?.atm.currency
         });
-=======
-      cardNumber,
-      atmId,
-      transactionId,
-      expiryDate,
-      transactionType: TransactionType.AUTH,
-    });
-
-    try {
-      const result = await TransactionService.login(cardNumber, pin, atmId);
->>>>>>> 7b78abf2
-
-      if (!result.success) {
-        transactionLogger.error("Authentication failed", {
-          cardNumber,
-          atmId,
-          transactionId,
-          reason: result.message,
-          transactionType: TransactionType.AUTH,
-        });
-        errorLogger.error("Authentication failed", {
-          cardNumber,
-          atmId,
-          transactionId,
-          reason: result.message,
-        });
-
-        res.status(401).json(result);
-        return;
-      }
-
-      transactionLogger.info("Authentication successful", {
-        cardNumber,
-        atmId,
-        transactionId,
-        customerId: result.data?.customer.id,
-        transactionType: TransactionType.AUTH,
-      });
-
-      res.json(result);
+
+        res.json(result);
     } catch (error) {
-      const errorMsg = "Internal server error during authentication";
-      transactionLogger.error(errorMsg, {
-        cardNumber,
-        atmId,
-        transactionId,
-        error: error instanceof Error ? error.message : "Unknown error",
-        transactionType: TransactionType.AUTH,
-      });
-      errorLogger.error(errorMsg, {
-        cardNumber,
-        atmId,
-        transactionId,
-        error: error instanceof Error ? error.message : "Unknown error",
-      });
-
-      res.status(500).json({
-        success: false,
-        message: errorMsg,
-      });
+        const errorMsg = "Internal server error during authentication";
+        transactionLogger.error(errorMsg, {
+            cardNumber,
+            atmId,
+            transactionId,
+            error: error instanceof Error ? error.message : "Unknown error",
+            transactionType: TransactionType.AUTH
+        });
+        errorLogger.error(errorMsg, {
+            cardNumber,
+            atmId,
+            transactionId,
+            error: error instanceof Error ? error.message : "Unknown error"
+        });
+
+        res.status(500).json({
+            success: false,
+            message: errorMsg
+        });
     }
-  }
-);
+});
 
 // Withdraw funds
 router.post(
@@ -153,61 +113,12 @@
     const cardNumber = customer.cards[0].cardNumber;
 
     transactionLogger.info("Withdrawal request received", {
-<<<<<<< HEAD
         transactionId,
-=======
-      cardNumber,
-      atmId,
-      transactionId,
-      amount,
-      currency,
-      accountType,
-      transactionType: TransactionType.WITHDRAWAL,
-    });
-
-    try {
-      const result = await TransactionService.withdraw(
-        cardNumber,
-        accountType,
-        amount,
-        customer,
-        currency,
-        atmId
-      );
-
-      if (!result.success) {
-        transactionLogger.error("Withdrawal failed", {
-          cardNumber,
-          atmId,
-          transactionId,
-          amount,
-          currency,
-          accountType,
-          reason: result.message,
-          transactionType: TransactionType.WITHDRAWAL,
-        });
-        errorLogger.error("Withdrawal failed", {
-          cardNumber,
-          atmId,
-          transactionId,
-          amount,
-          currency,
-          accountType,
-          reason: result.message,
-        });
-
-        res.status(400).json(result);
-        return;
-      }
-
-      transactionLogger.info("Withdrawal successful", {
->>>>>>> 7b78abf2
         cardNumber,
         atmId,
         amount,
         currency,
         accountType,
-<<<<<<< HEAD
         transactionType: TransactionType.WITHDRAWAL
     });
 
@@ -217,8 +128,10 @@
             accountType,
             amount,
             customer,
+            currency,
             atmId
         );
+
         if (!result.success) {
             transactionLogger.error("Withdrawal failed", {
                 cardNumber,
@@ -252,56 +165,50 @@
             currency,
             accountType,
             atmLocation: result.data?.atmLocation,
+            withdrawnAmount: result.data?.withdrawnAmount,
+            convertedAmount: result.data?.convertedAmount,
+            fee: result.data?.fee,
+            totalDeduction: result.data?.totalDeduction,
+            accountCurrency: result.data?.accountCurrency,
             remainingBalance: result.data?.remainingBalance,
             transactionType: TransactionType.WITHDRAWAL
         });
-=======
-        withdrawnAmount: result.data?.withdrawnAmount,
-        convertedAmount: result.data?.convertedAmount,
-        fee: result.data?.fee,
-        totalDeduction: result.data?.totalDeduction,
-        accountCurrency: result.data?.accountCurrency,
-        remainingBalance: result.data?.remainingBalance,
-        transactionType: TransactionType.WITHDRAWAL,
-      });
->>>>>>> 7b78abf2
-
-      res.json({
-        ...result,
-        data: {
-          ...result.data,
-          token: newToken,
-        },
-      });
+
+        res.json({
+            ...result,
+            data: {
+                ...result.data,
+                token: newToken
+            }
+        });
     } catch (error) {
-      const errorMsg = "Internal server error during withdrawal";
-      transactionLogger.error(errorMsg, {
-        cardNumber,
-        atmId,
-        transactionId,
-        amount,
-        currency,
-        accountType,
-        error: error instanceof Error ? error.message : "Unknown error",
-        transactionType: TransactionType.WITHDRAWAL,
-      });
-      errorLogger.error(errorMsg, {
-        cardNumber,
-        atmId,
-        transactionId,
-        amount,
-        currency,
-        accountType,
-        error: error instanceof Error ? error.message : "Unknown error",
-      });
-
-      res.status(500).json({
-        success: false,
-        message: errorMsg,
-      });
+        const errorMsg = "Internal server error during withdrawal";
+        transactionLogger.error(errorMsg, {
+            cardNumber,
+            atmId,
+            transactionId,
+            amount,
+            currency,
+            accountType,
+            error: error instanceof Error ? error.message : "Unknown error",
+            transactionType: TransactionType.WITHDRAWAL
+        });
+        errorLogger.error(errorMsg, {
+            cardNumber,
+            atmId,
+            transactionId,
+            amount,
+            currency,
+            accountType,
+            error: error instanceof Error ? error.message : "Unknown error"
+        });
+
+        res.status(500).json({
+            success: false,
+            message: errorMsg
+        });
     }
-  }
-);
+});
 
 // Check balance
 router.post(
@@ -313,109 +220,14 @@
     const cardNumber = customer.cards[0].cardNumber;
 
     transactionLogger.info("Balance check request received", {
-<<<<<<< HEAD
         transactionId,
-=======
-      cardNumber,
-      atmId,
-      transactionId,
-      accountType,
-      transactionType: TransactionType.BALANCE,
-    });
-
-    try {
-      const result = await TransactionService.checkBalance(
-        cardNumber,
-        accountType,
-        customer,
-        atmId
-      );
-
-      if (!result.success) {
-        transactionLogger.error("Balance check failed", {
-          cardNumber,
-          atmId,
-          transactionId,
-          accountType,
-          reason: result.message,
-          transactionType: TransactionType.BALANCE,
-        });
-        errorLogger.error("Balance check failed", {
-          cardNumber,
-          atmId,
-          transactionId,
-          accountType,
-          reason: result.message,
-        });
-
-        res.status(400).json(result);
-        return;
-      }
-
-      transactionLogger.info("Balance check successful", {
-        cardNumber,
-        atmId,
-        transactionId,
-        accountType,
-        balance: result.data?.balance,
-        transactionType: TransactionType.BALANCE,
-      });
-
-      res.json({
-        ...result,
-        data: {
-          ...result.data,
-          token: newToken,
-        },
-      });
-    } catch (error) {
-      const errorMsg = "Internal server error during balance check";
-      transactionLogger.error(errorMsg, {
->>>>>>> 7b78abf2
         cardNumber,
         atmId,
         accountType,
-        error: error instanceof Error ? error.message : "Unknown error",
-        transactionType: TransactionType.BALANCE,
-      });
-      errorLogger.error(errorMsg, {
-        cardNumber,
-        atmId,
-        transactionId,
-        accountType,
-        error: error instanceof Error ? error.message : "Unknown error",
-      });
-
-      res.status(500).json({
-        success: false,
-        message: errorMsg,
-      });
-    }
-  }
-);
-
-// Currency conversion
-router.post(
-  "/currencyconverter",
-  authCheck,
-  async (req: ExtendedCurrencyRequest, res: Response): Promise<void> => {
-    const { fromCurrency, toCurrency, amount, transactionId, applyFee } =
-      req.body;
-    const { customer } = req;
-    const cardNumber = customer.cards[0].cardNumber;
-
-    transactionLogger.info("Currency conversion request received", {
-      cardNumber,
-      transactionId,
-      fromCurrency,
-      toCurrency,
-      amount,
-      applyFee,
-      transactionType: TransactionType.CURRENCY_CONVERSION,
+        transactionType: TransactionType.BALANCE
     });
 
     try {
-<<<<<<< HEAD
         const result = await TransactionService.checkBalance(
             cardNumber,
             accountType,
@@ -453,120 +265,6 @@
             transactionType: TransactionType.BALANCE,
             atmLocation: result.data?.atm.location,
             currency: result.data?.atm.currency
-        });
-=======
-      const result = await TransactionService.convertCurrency(
-        fromCurrency,
-        toCurrency,
-        amount,
-        cardNumber,
-        applyFee,
-        customer._id
-      );
->>>>>>> 7b78abf2
-
-      if (!result.success) {
-        transactionLogger.error("Currency conversion failed", {
-          cardNumber,
-          transactionId,
-          fromCurrency,
-          toCurrency,
-          amount,
-          applyFee,
-          reason: result.message,
-          transactionType: TransactionType.CURRENCY_CONVERSION,
-        });
-
-        res.status(400).json(result);
-        return;
-      }
-
-      transactionLogger.info("Currency conversion successful", {
-        cardNumber,
-        transactionId,
-        fromCurrency,
-        toCurrency,
-        originalAmount: amount,
-        convertedAmount: result.data?.convertedAmount,
-        transactionType: TransactionType.CURRENCY_CONVERSION,
-      });
-
-      res.json(result);
-    } catch (error) {
-      const errorMsg = "Internal server error during currency conversion";
-      transactionLogger.error(errorMsg, {
-        cardNumber,
-        transactionId,
-        fromCurrency,
-        toCurrency,
-        amount,
-        error: error instanceof Error ? error.message : "Unknown error",
-        transactionType: TransactionType.CURRENCY_CONVERSION,
-      });
-
-      res.status(500).json({
-        success: false,
-        message: errorMsg,
-      });
-    }
-  }
-);
-
-<<<<<<< HEAD
-// Deposit funds
-router.post("/deposit", authCheck, async (req: ExtendedDepositRequest, res: Response): Promise<void> => {
-    const { amount, currency, atmId, transactionId } = req.body;
-    const { customer, newToken } = req;
-    const cardNumber = customer.cards[0].cardNumber;
-
-    transactionLogger.info("Deposit request received", {
-        transactionId,
-        cardNumber,
-        atmId,
-        amount,
-        currency,
-        transactionType: TransactionType.DEPOSIT
-    });
-
-    try {
-        const result = await TransactionService.deposit(
-            cardNumber,
-            amount,
-            customer,
-            atmId
-        );
-        if (!result.success) {
-            transactionLogger.error("Deposit failed", {
-                cardNumber,
-                atmId,
-                transactionId,
-                amount,
-                currency,
-                reason: result.message,
-                transactionType: TransactionType.DEPOSIT
-            });
-            errorLogger.error("Deposit failed", {
-                cardNumber,
-                atmId,
-                transactionId,
-                amount,
-                currency,
-                reason: result.message
-            });
-            
-            res.status(400).json(result);
-            return;
-        }
-
-        transactionLogger.info("Deposit successful", {
-            transactionId,
-            cardNumber,
-            atmId,
-            amount,
-            currency,
-            atmLocation: result.data?.atm.location,
-            remainingBalance: result.data?.remainingBalance,
-            transactionType: TransactionType.DEPOSIT
         });
 
         res.json({
@@ -577,23 +275,23 @@
             }
         });
     } catch (error) {
-        const errorMsg = "Internal server error during deposit";
+        const errorMsg = "Internal server error during balance check";
         transactionLogger.error(errorMsg, {
             cardNumber,
             atmId,
             transactionId,
-            amount,
+            accountType,
             error: error instanceof Error ? error.message : "Unknown error",
-            transactionType: TransactionType.DEPOSIT
+            transactionType: TransactionType.BALANCE
         });
         errorLogger.error(errorMsg, {
             cardNumber,
             atmId,
             transactionId,
-            amount,
+            accountType,
             error: error instanceof Error ? error.message : "Unknown error"
         });
-        
+
         res.status(500).json({
             success: false,
             message: errorMsg
@@ -601,6 +299,171 @@
     }
 });
 
-=======
->>>>>>> 7b78abf2
+// Currency conversion
+router.post(
+  "/currencyconverter",
+  authCheck,
+  async (req: ExtendedCurrencyRequest, res: Response): Promise<void> => {
+    const { fromCurrency, toCurrency, amount, transactionId, applyFee } = req.body;
+    const { customer } = req;
+    const cardNumber = customer.cards[0].cardNumber;
+
+    transactionLogger.info("Currency conversion request received", {
+        cardNumber,
+        transactionId,
+        fromCurrency,
+        toCurrency,
+        amount,
+        applyFee,
+        transactionType: TransactionType.CURRENCY_CONVERSION
+    });
+
+    try {
+        const result = await TransactionService.convertCurrency(
+            fromCurrency,
+            toCurrency,
+            amount,
+            cardNumber,
+            applyFee,
+            customer._id
+        );
+
+        if (!result.success) {
+            transactionLogger.error("Currency conversion failed", {
+                cardNumber,
+                transactionId,
+                fromCurrency,
+                toCurrency,
+                amount,
+                applyFee,
+                reason: result.message,
+                transactionType: TransactionType.CURRENCY_CONVERSION
+            });
+
+            res.status(400).json(result);
+            return;
+        }
+
+        transactionLogger.info("Currency conversion successful", {
+            cardNumber,
+            transactionId,
+            fromCurrency,
+            toCurrency,
+            originalAmount: amount,
+            convertedAmount: result.data?.convertedAmount,
+            transactionType: TransactionType.CURRENCY_CONVERSION
+        });
+
+        res.json(result);
+    } catch (error) {
+        const errorMsg = "Internal server error during currency conversion";
+        transactionLogger.error(errorMsg, {
+            cardNumber,
+            transactionId,
+            fromCurrency,
+            toCurrency,
+            amount,
+            error: error instanceof Error ? error.message : "Unknown error",
+            transactionType: TransactionType.CURRENCY_CONVERSION
+        });
+
+        res.status(500).json({
+            success: false,
+            message: errorMsg
+        });
+    }
+});
+
+// Deposit funds
+router.post(
+    "/deposit",
+    authCheck,
+    async (req: ExtendedDepositRequest, res: Response): Promise<void> => {
+        const { amount, currency, atmId, transactionId } = req.body;
+        const { customer, newToken } = req;
+        const cardNumber = customer.cards[0].cardNumber;
+
+        transactionLogger.info("Deposit request received", {
+            transactionId,
+            cardNumber,
+            atmId,
+            amount,
+            currency,
+            transactionType: TransactionType.DEPOSIT
+        });
+
+        try {
+            const result = await TransactionService.deposit(
+                cardNumber,
+                amount,
+                customer,
+                atmId
+            );
+            if (!result.success) {
+                transactionLogger.error("Deposit failed", {
+                    cardNumber,
+                    atmId,
+                    transactionId,
+                    amount,
+                    currency,
+                    reason: result.message,
+                    transactionType: TransactionType.DEPOSIT
+                });
+                errorLogger.error("Deposit failed", {
+                    cardNumber,
+                    atmId,
+                    transactionId,
+                    amount,
+                    currency,
+                    reason: result.message
+                });
+                
+                res.status(400).json(result);
+                return;
+            }
+
+            transactionLogger.info("Deposit successful", {
+                transactionId,
+                cardNumber,
+                atmId,
+                amount,
+                currency,
+                atmLocation: result.data?.atm.location,
+                remainingBalance: result.data?.remainingBalance,
+                transactionType: TransactionType.DEPOSIT
+            });
+
+            res.json({
+                ...result,
+                data: {
+                    ...result.data,
+                    token: newToken
+                }
+            });
+        } catch (error) {
+            const errorMsg = "Internal server error during deposit";
+            transactionLogger.error(errorMsg, {
+                cardNumber,
+                atmId,
+                transactionId,
+                amount,
+                error: error instanceof Error ? error.message : "Unknown error",
+                transactionType: TransactionType.DEPOSIT
+            });
+            errorLogger.error(errorMsg, {
+                cardNumber,
+                atmId,
+                transactionId,
+                amount,
+                error: error instanceof Error ? error.message : "Unknown error"
+            });
+            
+            res.status(500).json({
+                success: false,
+                message: errorMsg
+            });
+        }
+    }
+);
+
 export default router;