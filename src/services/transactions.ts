import { Customer } from "../models/customers";
import jwt from "jsonwebtoken";
import { Types } from "mongoose";
import { appLogger } from "../logger";

const JWT_SECRET = process.env.JWT_SECRET || "default-secret-key";
const JWT_EXPIRATION = process.env.JWT_EXPIRATION || "1h";

export class TransactionService {
    static async login(
        cardNumber: string,
        pin: string
    ): Promise<TransactionResult<LoginResultData>> {
        try {
            appLogger.debug("Login attempt initiated", { cardNumber });

            const customer = await Customer.findOne({ "cards.cardNumber": cardNumber });

            if (!customer) {
                appLogger.error("Login failed: Card not found", { cardNumber });
                return {
                    success: false,
                    message: "Card not found"
                };
            }

            const card = customer.cards.find(c => c.cardNumber === cardNumber);

            if (!card) {
                appLogger.error("Login failed: Card not found in customer record", { cardNumber });
                return {
                    success: false,
                    message: "Card not found"
                };
            }

            if (card.isBlocked) {
                appLogger.error("Login failed: Card is blocked", { cardNumber });
                return {
                    success: false,
                    message: "Card is blocked"
                };
            }

            if (card.expiryDate < new Date()) {
                appLogger.error("Login failed: Card is expired", { cardNumber });
                return {
                    success: false,
                    message: "Card is expired"
                };
            }

<<<<<<< HEAD
            if (expiryDate && card.expiryDate.getTime() !== new Date(expiryDate).getTime()) {
                appLogger.error("Login failed: Invalid expiry date", { cardNumber });
                return {
                    success: false,
                    message: "Invalid expiry date"
                };
            }

=======
>>>>>>> df9a5185
            const isValid = await customer.validatePin(cardNumber, pin);
            if (!isValid) {
                appLogger.error("Login failed: Invalid PIN", { cardNumber });
                return {
                    success: false,
                    message: "Invalid PIN"
                };
            }

            // Generate JWT token
            const token = jwt.sign(
                {
                    cardNumber,
                    customerId: customer._id,
                    cardType: card.cardType
                },
                JWT_SECRET,
                { expiresIn: JWT_EXPIRATION }
            );

            // Update last used timestamp
            card.lastUsed = new Date();
            await customer.save();

            appLogger.debug("Login successful", {
                cardNumber,
                customerId: customer._id
            });

            return {
                success: true,
                message: "Login successful",
                data: {
                    token,
                    customer: {
                        id: (customer._id as Types.ObjectId).toString(),
                        firstName: customer.firstName,
                        lastName: customer.lastName,
                        cardType: card.cardType
                    }
                }
            };
        } catch (error) {
            appLogger.error("Error during login:", error);
            return {
                success: false,
                message: "Error processing login request"
            };
        }
    }
} <|MERGE_RESOLUTION|>--- conflicted
+++ resolved
@@ -50,17 +50,6 @@
                 };
             }
 
-<<<<<<< HEAD
-            if (expiryDate && card.expiryDate.getTime() !== new Date(expiryDate).getTime()) {
-                appLogger.error("Login failed: Invalid expiry date", { cardNumber });
-                return {
-                    success: false,
-                    message: "Invalid expiry date"
-                };
-            }
-
-=======
->>>>>>> df9a5185
             const isValid = await customer.validatePin(cardNumber, pin);
             if (!isValid) {
                 appLogger.error("Login failed: Invalid PIN", { cardNumber });
