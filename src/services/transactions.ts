--- conflicted
+++ resolved
@@ -9,20 +9,19 @@
 const JWT_EXPIRATION = process.env.JWT_EXPIRATION || "1h";
 
 interface CurrencyConversionResultData {
-  originalAmount: number;
-  convertedAmount: number;
-  fee: number;
-  totalDeduction: number;
-  fromCurrency: string;
-  toCurrency: string;
-  rate: number;
-  token: string;
+    originalAmount: number;
+    convertedAmount: number;
+    fee: number;
+    totalDeduction: number;
+    fromCurrency: string;
+    toCurrency: string;
+    rate: number;
+    token: string;
 }
 
 export class TransactionService {
-<<<<<<< HEAD
     private static WITHDRAWAL_LIMIT = 1000;
-  
+
     static async login(
         cardNumber: string,
         pin: string,
@@ -142,12 +141,14 @@
             card.lastUsed = new Date();
             await customer.save();
 
-            // transactionLogger.info("Login successful", {
-            //     cardNumber,
-            //     customerId: customer._id,
-            //     atmId,
-            //     transactionType: TransactionType.AUTH
-            // });
+            transactionLogger.info("Login successful", {
+                cardNumber,
+                customerId: customer._id,
+                atmId,
+                transactionType: TransactionType.AUTH,
+                atmLocation: atm.location,
+                atmCurrency: atm.supportedCurrency
+            });
 
             return {
                 success: true,
@@ -183,266 +184,14 @@
                 message: "Error processing login request",
             };
         }
-=======
-  private static WITHDRAWAL_LIMIT = 1000;
-
-  static async login(
-    cardNumber: string,
-    pin: string,
-    atmId: string
-  ): Promise<TransactionResult<LoginResultData>> {
-    try {
-      transactionLogger.debug("Login attempt initiated", {
-        cardNumber,
-        atmId,
-        transactionType: TransactionType.AUTH,
-      });
-
-      // Verify ATM exists
-      const atm = await ATMRepository.findATMById(atmId);
-      if (!atm) {
-        const errorMsg = "Login failed: ATM not found";
-        transactionLogger.error(errorMsg, {
-          cardNumber,
-          atmId,
-          transactionType: TransactionType.AUTH,
-        });
-        return {
-          success: false,
-          message: errorMsg,
-        };
-      }
-
-      const customer = await CustomerRepository.findCustomerByCardNumber(
-        cardNumber
-      );
-      if (!customer) {
-        const errorMsg = "Login failed: Card number not found";
-        transactionLogger.error(errorMsg, {
-          cardNumber,
-          atmId,
-          transactionType: TransactionType.AUTH,
-        });
-        errorLogger.error(errorMsg, { cardNumber, atmId });
-        return {
-          success: false,
-          message: errorMsg,
-        };
-      }
-
-      const card = customer.cards.find((c) => c.cardNumber === cardNumber);
-
-      if (!card) {
-        const errorMsg = "Login failed: Card not found in customer record";
-        transactionLogger.error(errorMsg, {
-          cardNumber,
-          atmId,
-          transactionType: TransactionType.AUTH,
-        });
-        errorLogger.error(errorMsg, { cardNumber, atmId });
-        return {
-          success: false,
-          message: errorMsg,
-        };
-      }
-
-      if (card.isBlocked) {
-        const errorMsg = "Login failed: Card is blocked";
-        transactionLogger.error(errorMsg, {
-          cardNumber,
-          atmId,
-          transactionType: TransactionType.AUTH,
-        });
-        errorLogger.error(errorMsg, { cardNumber, atmId });
-        return {
-          success: false,
-          message: errorMsg,
-        };
-      }
-
-      if (card.expiryDate < new Date()) {
-        const errorMsg = "Login failed: Card is expired";
-        transactionLogger.error(errorMsg, {
-          cardNumber,
-          expiryDate: card.expiryDate,
-          atmId,
-          transactionType: TransactionType.AUTH,
-        });
-        errorLogger.error(errorMsg, {
-          cardNumber,
-          expiryDate: card.expiryDate,
-          atmId,
-        });
-        return {
-          success: false,
-          message: errorMsg,
-        };
-      }
-
-      const isValid = await customer.validatePin(cardNumber, pin);
-      if (!isValid) {
-        const errorMsg = "Login failed: Invalid PIN";
-        transactionLogger.error(errorMsg, {
-          cardNumber,
-          atmId,
-          transactionType: TransactionType.AUTH,
-        });
-        errorLogger.error(errorMsg, { cardNumber, atmId });
-        return {
-          success: false,
-          message: errorMsg,
-        };
-      }
-
-      // Generate JWT token
-      const token = jwt.sign(
-        {
-          cardNumber,
-          customerId: customer._id,
-        },
-        JWT_SECRET,
-        { expiresIn: JWT_EXPIRATION }
-      );
-
-      // Update last used timestamp
-      card.lastUsed = new Date();
-      await customer.save();
-
-      transactionLogger.info("Login successful", {
-        cardNumber,
-        customerId: customer._id,
-        atmId,
-        transactionType: TransactionType.AUTH,
-      });
-
-      return {
-        success: true,
-        message: "Login successful",
-        data: {
-          token,
-          customer: {
-            id: (customer._id as Types.ObjectId).toString(),
-            firstName: customer.firstName,
-            lastName: customer.lastName,
-          },
-          atm: {
-            location: atm.location,
-            currency: atm.supportedCurrency,
-          },
-        },
-      };
-    } catch (error) {
-      const errorMsg = "Error during login";
-      transactionLogger.error(errorMsg, {
-        cardNumber,
-        atmId,
-        error: error instanceof Error ? error.message : "Unknown error",
-        transactionType: TransactionType.AUTH,
-      });
-      errorLogger.error(errorMsg, {
-        cardNumber,
-        atmId,
-        error: error instanceof Error ? error.message : "Unknown error",
-      });
-      return {
-        success: false,
-        message: "Error processing login request",
-      };
->>>>>>> 7b78abf2
     }
-  }
-
-  static async withdraw(
-    cardNumber: string,
-    accountType: string,
-    amount: number,
-    customer: ICustomer,
-    currency: string,
-    atmId: string
-  ): Promise<TransactionResult<WithdrawalResultData>> {
-    try {
-      transactionLogger.debug("Withdrawal initiated", {
-        cardNumber,
-        accountType,
-        amount,
-        atmId,
-        transactionType: TransactionType.WITHDRAWAL,
-      });
-
-      // Validate ATM and its cash availability
-      const atm = await ATMRepository.findATMById(atmId);
-      if (!atm) {
-        const errorMsg = "ATM not found";
-        transactionLogger.error(errorMsg, {
-          cardNumber,
-          atmId,
-          transactionType: TransactionType.WITHDRAWAL,
-        });
-        return {
-          success: false,
-          message: errorMsg,
-        };
-      }
-
-      if (atm.availableCash < amount) {
-        const errorMsg = "Insufficient funds in ATM";
-        transactionLogger.error(errorMsg, {
-          cardNumber,
-          atmId,
-          requested: amount,
-          available: atm.availableCash,
-          transactionType: TransactionType.WITHDRAWAL,
-        });
-        return {
-          success: false,
-          message: errorMsg,
-        };
-      }
-
-      // Validate withdrawal amount
-      if (!this.isValidWithdrawalAmount(amount)) {
-        const errorMsg = "Invalid withdrawal amount";
-        transactionLogger.error(errorMsg, {
-          cardNumber,
-          amount,
-          atmId,
-          transactionType: TransactionType.WITHDRAWAL,
-        });
-        return {
-          success: false,
-          message: errorMsg,
-        };
-      }
-
-      const account = customer.accounts.find(
-        (acc) => acc.accountType === accountType && acc.currency === currency
-      );
-
-      if (!account) {
-        const errorMsg = "Account not found for specified currency and type";
-        transactionLogger.error(errorMsg, {
-          accountType,
-          currency,
-          atmId,
-          transactionType: TransactionType.WITHDRAWAL,
-        });
-        return {
-          success: false,
-          message: errorMsg,
-        };
-      }
-
-      // Currency conversion if ATM currency differs from customer's desired currency
-      let convertedAmount = amount;
-      let conversionRate = 1;
-      const rates = require("../../rates.json");
-
-<<<<<<< HEAD
+
     static async withdraw(
         cardNumber: string,
-        accountType: AccountType,
+        accountType: string,
         amount: number,
         customer: ICustomer,
+        currency: string,
         atmId: string
     ): Promise<TransactionResult<WithdrawalResultData>> {
         try {
@@ -450,6 +199,7 @@
                 cardNumber,
                 accountType,
                 amount,
+                currency,
                 atmId,
                 transactionType: TransactionType.WITHDRAWAL
             });
@@ -500,13 +250,14 @@
             }
 
             const account = customer.accounts.find(
-                (acc) => acc.accountType === accountType
+                (acc) => acc.accountType === accountType && acc.currency === currency
             );
 
             if (!account) {
-                const errorMsg = "Account not found";
-                transactionLogger.error(errorMsg, { 
+                const errorMsg = "Account not found for specified currency and type";
+                transactionLogger.error(errorMsg, {
                     accountType,
+                    currency,
                     atmId,
                     transactionType: TransactionType.WITHDRAWAL
                 });
@@ -516,13 +267,49 @@
                 };
             }
 
-            // Check sufficient balance in account
-            if (account.balance < amount) {
-                const errorMsg = "Insufficient funds in account";
+            // Currency conversion if ATM currency differs from account currency
+            let convertedAmount = amount;
+            let conversionRate = 1;
+            const rates = require("../../rates.json");
+
+            if (atm.supportedCurrency !== currency) {
+                if (!rates.rates[atm.supportedCurrency][currency]) {
+                    const errorMsg = "Currency conversion not supported";
+                    transactionLogger.error(errorMsg, {
+                        fromCurrency: atm.supportedCurrency,
+                        toCurrency: currency,
+                        transactionType: TransactionType.WITHDRAWAL
+                    });
+                    return {
+                        success: false,
+                        message: errorMsg
+                    };
+                }
+
+                conversionRate = rates.rates[atm.supportedCurrency][currency];
+                convertedAmount = amount * conversionRate;
+
+                transactionLogger.info("Currency conversion applied", {
+                    fromCurrency: atm.supportedCurrency,
+                    toCurrency: currency,
+                    originalAmount: amount,
+                    convertedAmount,
+                    rate: conversionRate,
+                    transactionType: TransactionType.WITHDRAWAL
+                });
+            }
+
+            // Apply 2% fee only for foreign currency transactions
+            const fee = atm.supportedCurrency !== currency ? convertedAmount * 0.02 : 0;
+            const totalDeduction = convertedAmount + fee;
+
+            // Check sufficient balance in account including fee
+            if (account.balance < totalDeduction) {
+                const errorMsg = "Insufficient funds in account (including fees)";
                 transactionLogger.error(errorMsg, {
                     cardNumber,
                     accountType,
-                    requested: amount,
+                    requested: totalDeduction,
                     available: account.balance,
                     atmId,
                     transactionType: TransactionType.WITHDRAWAL
@@ -536,27 +323,36 @@
             // Process withdrawal from both ATM and account
             const newAtmAmount = atm.availableCash - amount;
             await ATMRepository.updateATMCash(atmId, newAtmAmount);
-            
-            account.balance -= amount;
+
+            account.balance -= totalDeduction;
             await customer.save();
 
-            // transactionLogger.info("Withdrawal successful", {
-            //     cardNumber,
-            //     accountType,
-            //     amount,
-            //     newBalance: account.balance,
-            //     atmId,
-            //     atmLocation: atm.location,
-            //     transactionType: TransactionType.WITHDRAWAL
-            // });
+            transactionLogger.info("Withdrawal successful", {
+                cardNumber,
+                accountType,
+                originalAmount: amount,
+                convertedAmount,
+                fee,
+                totalDeduction,
+                newBalance: account.balance,
+                atmId,
+                atmLocation: atm.location,
+                accountCurrency: currency,
+                atmCurrency: atm.supportedCurrency,
+                transactionType: TransactionType.WITHDRAWAL
+            });
 
             return {
                 success: true,
                 message: "Withdrawal successful",
                 data: {
                     withdrawnAmount: amount,
+                    convertedAmount,
+                    fee,
+                    totalDeduction,
                     remainingBalance: account.balance,
-                    currency: atm.supportedCurrency,
+                    atmCurrency: atm.supportedCurrency,
+                    accountCurrency: currency,
                     token: jwt.sign(
                         {
                             cardNumber,
@@ -582,119 +378,12 @@
                 success: false,
                 message: errorMsg
             };
-=======
-      if (atm.supportedCurrency !== currency) {
-        if (!rates.rates[atm.supportedCurrency][currency]) {
-          const errorMsg = "Currency conversion not supported";
-          transactionLogger.error(errorMsg, {
-            fromCurrency: atm.supportedCurrency,
-            toCurrency: currency,
-            transactionType: TransactionType.WITHDRAWAL,
-          });
-          return {
-            success: false,
-            message: errorMsg,
-          };
->>>>>>> 7b78abf2
         }
-
-        conversionRate = rates.rates[atm.supportedCurrency][currency];
-        convertedAmount = amount * conversionRate;
-
-        transactionLogger.info("Currency conversion applied", {
-          fromCurrency: atm.supportedCurrency,
-          toCurrency: currency,
-          originalAmount: amount,
-          convertedAmount,
-          rate: conversionRate,
-          transactionType: TransactionType.WITHDRAWAL,
-        });
-      }
-
-      // Apply 2% fee only for foreign currency transactions
-      const fee =
-        atm.supportedCurrency !== currency ? convertedAmount * 0.02 : 0;
-      const totalDeduction = convertedAmount + fee;
-
-      // Check sufficient balance in account including fee
-      if (account.balance < totalDeduction) {
-        const errorMsg = "Insufficient funds in account (including fees)";
-        transactionLogger.error(errorMsg, {
-          cardNumber,
-          accountType,
-          requested: totalDeduction,
-          available: account.balance,
-          atmId,
-          transactionType: TransactionType.WITHDRAWAL,
-        });
-        return {
-          success: false,
-          message: errorMsg,
-        };
-      }
-
-      // Process withdrawal from both ATM and account
-      const newAtmAmount = atm.availableCash - amount;
-      await ATMRepository.updateATMCash(atmId, newAtmAmount);
-
-      account.balance -= totalDeduction;
-      await customer.save();
-
-      transactionLogger.info("Withdrawal processed successfully", {
-        cardNumber,
-        accountType,
-        originalAmount: amount,
-        convertedAmount,
-        fee,
-        totalDeduction,
-        newBalance: account.balance,
-        atmId,
-        atmLocation: atm.location,
-        transactionType: TransactionType.WITHDRAWAL,
-      });
-
-      return {
-        success: true,
-        message: "Withdrawal successful",
-        data: {
-          withdrawnAmount: amount,
-          convertedAmount,
-          fee,
-          totalDeduction,
-          remainingBalance: account.balance,
-          Atmcurrency: atm.supportedCurrency,
-          accountCurrency: currency,
-          token: jwt.sign(
-            {
-              cardNumber,
-              customerId: customer._id,
-            },
-            JWT_SECRET,
-            { expiresIn: JWT_EXPIRATION }
-          ),
-        },
-      };
-    } catch (error) {
-      const errorMsg = "Error processing withdrawal";
-      transactionLogger.error(errorMsg, {
-        cardNumber,
-        accountType,
-        amount,
-        atmId,
-        error: error instanceof Error ? error.message : "Unknown error",
-        transactionType: TransactionType.WITHDRAWAL,
-      });
-      return {
-        success: false,
-        message: errorMsg,
-      };
     }
-  }
-
-<<<<<<< HEAD
+
     static async checkBalance(
         cardNumber: string,
-        accountType: AccountType,
+        accountType: string,
         customer: ICustomer,
         atmId: string
     ): Promise<TransactionResult<BalanceResultData>> {
@@ -744,6 +433,7 @@
                 balance: account.balance,
                 atmId,
                 atmLocation: atm.location,
+                currency: atm.supportedCurrency,
                 transactionType: TransactionType.BALANCE
             });
 
@@ -782,125 +472,92 @@
                 message: errorMsg
             };
         }
-=======
-  static async checkBalance(
-    cardNumber: string,
-    accountType: string,
-    customer: ICustomer,
-    atmId: string
-  ): Promise<TransactionResult<BalanceResultData>> {
-    try {
-      transactionLogger.debug("Balance check initiated", {
-        cardNumber,
-        accountType,
-        atmId,
-        transactionType: TransactionType.BALANCE,
-      });
-
-      // Verify ATM exists
-      const atm = await ATMRepository.findATMById(atmId);
-      if (!atm) {
-        const errorMsg = "ATM not found";
-        transactionLogger.error(errorMsg, {
-          cardNumber,
-          atmId,
-          transactionType: TransactionType.BALANCE,
-        });
-        return {
-          success: false,
-          message: errorMsg,
-        };
-      }
-
-      const account = customer.accounts.find(
-        (acc) => acc.accountType === accountType
-      );
-
-      if (!account) {
-        const errorMsg = "Account not found";
-        transactionLogger.error(errorMsg, {
-          accountType,
-          atmId,
-          transactionType: TransactionType.BALANCE,
-        });
-        return {
-          success: false,
-          message: errorMsg,
-        };
-      }
-
-      transactionLogger.info("Balance check successful", {
-        cardNumber,
-        accountType,
-        balance: account.balance,
-        atmId,
-        atmLocation: atm.location,
-        transactionType: TransactionType.BALANCE,
-      });
-
-      return {
-        success: true,
-        message: "Balance retrieved successfully",
-        data: {
-          balance: account.balance,
-          accountType: account.accountType,
-          currency: atm.supportedCurrency,
-          token: jwt.sign(
-            {
-              cardNumber,
-              customerId: customer._id,
-            },
-            JWT_SECRET,
-            { expiresIn: JWT_EXPIRATION }
-          ),
-        },
-      };
-    } catch (error) {
-      const errorMsg = "Error checking balance";
-      transactionLogger.error(errorMsg, {
-        cardNumber,
-        accountType,
-        atmId,
-        error: error instanceof Error ? error.message : "Unknown error",
-        transactionType: TransactionType.BALANCE,
-      });
-      return {
-        success: false,
-        message: errorMsg,
-      };
->>>>>>> 7b78abf2
     }
-  }
-
-  static async convertCurrency(
-    fromCurrency: string,
-    toCurrency: string,
-    amount: number,
-    cardNumber: string,
-    applyFee: boolean,
-    customerId: Types.ObjectId
-  ): Promise<TransactionResult<CurrencyConversionResultData>> {
-    try {
-      const rates = require("../../rates.json");
-
-      // Validate currencies exist in rates
-      if (
-        !rates.rates[fromCurrency] ||
-        !rates.rates[fromCurrency][toCurrency]
-      ) {
-        const errorMsg = "Unsupported currency pair";
-        transactionLogger.error(errorMsg, {
-          fromCurrency,
-          toCurrency,
-          transactionType: TransactionType.CURRENCY_CONVERSION,
-        });
-        return {
-          success: false,
-          message: errorMsg,
-        };
-      }
-
-<<<<<<< HEAD
+
+    static async convertCurrency(
+        fromCurrency: string,
+        toCurrency: string,
+        amount: number,
+        cardNumber: string,
+        applyFee: boolean,
+        customerId: Types.ObjectId
+    ): Promise<TransactionResult<CurrencyConversionResultData>> {
+        try {
+            const rates = require("../../rates.json");
+
+            // Validate currencies exist in rates
+            if (!rates.rates[fromCurrency] || !rates.rates[fromCurrency][toCurrency]) {
+                const errorMsg = "Unsupported currency pair";
+                transactionLogger.error(errorMsg, {
+                    fromCurrency,
+                    toCurrency,
+                    transactionType: TransactionType.CURRENCY_CONVERSION
+                });
+                return {
+                    success: false,
+                    message: errorMsg
+                };
+            }
+
+            const rate = rates.rates[fromCurrency][toCurrency];
+            const convertedAmount = amount * rate;
+
+            // Calculate fee if applicable (2% when applyFee is true)
+            const fee = applyFee ? convertedAmount * 0.02 : 0;
+            const totalDeduction = convertedAmount + fee;
+
+            transactionLogger.info("Currency conversion calculated", {
+                fromCurrency,
+                toCurrency,
+                originalAmount: amount,
+                convertedAmount,
+                fee,
+                totalDeduction,
+                rate,
+                transactionType: TransactionType.CURRENCY_CONVERSION
+            });
+
+            // Generate JWT token
+            const token = jwt.sign(
+                {
+                    cardNumber,
+                    customerId,
+                },
+                JWT_SECRET,
+                { expiresIn: JWT_EXPIRATION }
+            );
+
+            return {
+                success: true,
+                message: "Currency conversion successful",
+                data: {
+                    originalAmount: amount,
+                    convertedAmount,
+                    fee,
+                    totalDeduction,
+                    fromCurrency,
+                    toCurrency,
+                    rate,
+                    token
+                }
+            };
+        } catch (error) {
+            const errorMsg = "Error processing currency conversion";
+            transactionLogger.error(errorMsg, {
+                cardNumber,
+                fromCurrency,
+                toCurrency,
+                amount,
+                error: error instanceof Error ? error.message : "Unknown error",
+                transactionType: TransactionType.CURRENCY_CONVERSION
+            });
+            return {
+                success: false,
+                message: errorMsg
+            };
+        }
+    }
+
     static async deposit(
         cardNumber: string,
         amount: number,
@@ -964,14 +621,15 @@
             account.balance += amount;
             await customer.save();
 
-            // transactionLogger.info("Deposit processed successfully", {
-            //     cardNumber,
-            //     amount,
-            //     newBalance: account.balance,
-            //     atmId,
-            //     atmLocation: atm.location,
-            //     transactionType: TransactionType.DEPOSIT
-            // });
+            transactionLogger.info("Deposit successful", {
+                cardNumber,
+                amount,
+                newBalance: account.balance,
+                atmId,
+                atmLocation: atm.location,
+                atmCurrency: atm.supportedCurrency,
+                transactionType: TransactionType.DEPOSIT
+            });
 
             return {
                 success: true,
@@ -988,10 +646,7 @@
                         JWT_SECRET,
                         { expiresIn: JWT_EXPIRATION }
                     ),
-                    atm: {
-                        location: atm.location,
-                        currency: atm.supportedCurrency
-                    }
+                    atmLocation: atm.location
                 }
             };
         } catch (error) {
@@ -1017,69 +672,4 @@
     private static isValidDepositAmount(amount: number): boolean {
         return amount > 0;
     }
-} 
-=======
-      const rate = rates.rates[fromCurrency][toCurrency];
-      const convertedAmount = amount * rate;
-
-      // Calculate fee if applicable (2% when applyFee is true)
-      const fee = applyFee ? convertedAmount * 0.02 : 0;
-      const totalDeduction = convertedAmount + fee;
-
-      transactionLogger.info("Currency conversion calculated", {
-        fromCurrency,
-        toCurrency,
-        originalAmount: amount,
-        convertedAmount,
-        fee,
-        totalDeduction,
-        rate,
-        transactionType: TransactionType.CURRENCY_CONVERSION,
-      });
-
-      // Generate JWT token
-      const token = jwt.sign(
-        {
-          cardNumber,
-          customerId,
-        },
-        JWT_SECRET,
-        { expiresIn: JWT_EXPIRATION }
-      );
-
-      return {
-        success: true,
-        message: "Currency conversion successful",
-        data: {
-          originalAmount: amount,
-          convertedAmount,
-          fee,
-          totalDeduction,
-          fromCurrency,
-          toCurrency,
-          rate,
-          token,
-        },
-      };
-    } catch (error) {
-      const errorMsg = "Error processing currency conversion";
-      transactionLogger.error(errorMsg, {
-        cardNumber,
-        fromCurrency,
-        toCurrency,
-        amount,
-        error: error instanceof Error ? error.message : "Unknown error",
-        transactionType: TransactionType.CURRENCY_CONVERSION,
-      });
-      return {
-        success: false,
-        message: errorMsg,
-      };
-    }
-  }
-
-  private static isValidWithdrawalAmount(amount: number): boolean {
-    return amount > 0 && amount <= this.WITHDRAWAL_LIMIT;
-  }
-}
->>>>>>> 7b78abf2
+}