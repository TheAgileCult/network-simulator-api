--- conflicted
+++ resolved
@@ -4,11 +4,8 @@
 import transactionRoutes from "./routes/transactions";
 import accountRoutes from "./routes/accounts";
 import { appLogger } from "./logger";
-<<<<<<< HEAD
 import { NetworkType } from "./enums";
-=======
 import { updateRates } from "./updateRates";
->>>>>>> 7b78abf2
 
 // Load environment variables
 dotenv.config();
@@ -27,7 +24,6 @@
 app.use(express.json());
 app.use(express.urlencoded({ extended: true }));
 
-<<<<<<< HEAD
 // Routes - mount the transaction routes under the network-specific path
 app.use(`/${networkType.toLowerCase()}`, transactionRoutes);
 
@@ -39,11 +35,11 @@
         timestamp: new Date().toISOString()
     });
 });
-=======
+
 // Routes
-app.use("/api/transactions", transactionRoutes);
-app.use("/api/users", accountRoutes);
->>>>>>> 7b78abf2
+// Commenting out for now; will fix it later
+// app.use("/api/transactions", transactionRoutes);
+// app.use("/api/users", accountRoutes);
 
 // Error handling middleware
 app.use((err: Error, _req: Request, res: Response, _next: NextFunction) => {
@@ -56,18 +52,6 @@
 
 // Start server
 const startServer = async () => {
-<<<<<<< HEAD
-    try {
-        await connectDB();
-        
-        app.listen(port, () => {
-            appLogger.info(`${networkType} Network running on port ${port}`);
-        });
-    } catch (error) {
-        appLogger.error("Error starting server:", error);
-        process.exit(1);
-    }
-=======
   try {
     await connectDB();
     await updateRates();
@@ -79,7 +63,6 @@
     appLogger.error("Error starting server:", error);
     process.exit(1);
   }
->>>>>>> 7b78abf2
 };
 
 startServer();