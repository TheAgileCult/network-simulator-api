--- conflicted
+++ resolved
@@ -62,13 +62,6 @@
     }
 
     interface WithdrawalResultData {
-<<<<<<< HEAD
-        withdrawnAmount: number;
-        remainingBalance: number;
-        token: string;
-        currency: string;
-        atmLocation: string;
-=======
       withdrawnAmount: number;
       convertedAmount: number;
       fee: number;
@@ -77,7 +70,6 @@
       remainingBalance: number;
       token: string;
       Atmcurrency: string;
->>>>>>> 7b78abf2
     }
 
     interface IATM {
